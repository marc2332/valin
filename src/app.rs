use crate::hooks::*;
use crate::utils::*;
use crate::{
    components::*,
    fs::{FSLocal, FSTransport},
};
use crate::{
    constants::{BASE_FONT_SIZE, MAX_FONT_SIZE},
    Args,
};
use dioxus_radio::prelude::*;
use dioxus_sdk::clipboard::use_clipboard;
use freya::prelude::keyboard::{Key, Modifiers};
use freya::prelude::*;
use std::{rc::Rc, sync::Arc};
use tokio::{fs::OpenOptions, io::AsyncWriteExt};

use crate::state::{AppStateUtils, EditorSidePanel, EditorView, PanelTab};
use crate::{
    commands::{EditorCommand, FontSizeCommand, SplitCommand},
    state::{AppState, Channel},
};

#[allow(non_snake_case)]
pub fn App() -> Element {
    // Initialize the Language Server Status reporters
    let (lsp_statuses, lsp_sender) = use_lsp_status();

    // Initilize the clipboard context
    let clipboard = use_clipboard();

    // Initialize the State Manager
    use_init_radio_station::<AppState, Channel>(move || {
        let args = consume_context::<Arc<Args>>();
        let default_transport: FSTransport = Arc::new(Box::new(FSLocal));

        let mut state = AppState::new(lsp_sender, default_transport);

        if args.paths.is_empty() {
            // Default tab
            state.push_tab(PanelTab::Welcome, 0, true);
        }

        state
    });

    // Subscribe to the State Manager
    let mut radio_app_state = use_radio::<AppState, Channel>(Channel::Global);

    // Load specified files and folders asynchronously
<<<<<<< HEAD
    use_hook(move || {
        let args = consume_context::<Arc<Args>>();
        spawn(async move {
            for path in &args.paths {
                // Files
                if path.is_file() {
                    let root_path = path.parent().unwrap_or(&path).to_path_buf();
                    let transport = radio_app_state.read().default_transport.clone();

                    let content = transport.read_to_string(&path).await;
                    if let Ok(content) = content {
                        let mut app_state = radio_app_state.write();
                        app_state.open_file(path.clone(), root_path, clipboard, content, transport);
=======
    use_hook({
        to_owned![default_transport];
        move || {
            let args = consume_context::<Arc<Args>>();
            spawn(async move {
                for path in &args.paths {
                    // Files
                    if path.is_file() {
                        let root_path = path.parent().unwrap_or(path).to_path_buf();
                        let content = default_transport.read_to_string(path).await;
                        if let Ok(content) = content {
                            let mut app_state =
                                radio_app_state.write_channel(Channel::FileExplorer);
                            let font_size = app_state.font_size();
                            let font_collection = app_state.font_collection.clone();
                            app_state.open_file(
                                path.clone(),
                                root_path,
                                clipboard,
                                content,
                                default_transport.clone(),
                                font_size,
                                &font_collection,
                            );
                        }
>>>>>>> 1cd90dad
                    }
                }
                // Folders
                else if path.is_dir() {
                    let mut app_state = radio_app_state.write_channel(Channel::FileExplorer);
                    let folder_path = app_state
                        .default_transport
                        .canonicalize(path)
                        .await
                        .unwrap();

                    let items =
                        read_folder_as_items(&folder_path, &app_state.default_transport).await;
                    if let Ok(items) = items {
                        app_state.open_folder(TreeItem::Folder {
                            path: folder_path,
                            state: FolderState::Opened(items),
                        });
                    }
                }
            }
        });
    });

    // Initialize the Commands
    let commands = use_hook::<Rc<Vec<Box<dyn EditorCommand>>>>(|| {
        Rc::new(vec![
            Box::new(FontSizeCommand(radio_app_state)),
            Box::new(SplitCommand(radio_app_state)),
        ])
    });

    let onsubmitcommander = move |_| {
        after_tick(move || {
            let mut app_state = radio_app_state.write_channel(Channel::Global);
            app_state.set_focused_view_to_previous();
        })
    };

    let onkeydown = move |e: KeyboardEvent| match &e.key {
        Key::Escape => {
            let mut app_state = radio_app_state.write_channel(Channel::Global);
            if app_state.focused_view == EditorView::Commander {
                app_state.set_focused_view_to_previous();
            } else {
                app_state.set_focused_view(EditorView::Commander);
            }
        }
        Key::Character(ch) => {
            if e.modifiers.contains(Modifiers::ALT) {
                match ch.as_str() {
                    "+" => {
                        let mut app_state = radio_app_state.write_channel(Channel::AllTabs);
                        let font_size = app_state.font_size();
                        app_state
                            .set_fontsize((font_size + 4.0).clamp(BASE_FONT_SIZE, MAX_FONT_SIZE))
                    }
                    "-" => {
                        let mut app_state = radio_app_state.write_channel(Channel::AllTabs);
                        let font_size = app_state.font_size();
                        app_state
                            .set_fontsize((font_size - 4.0).clamp(BASE_FONT_SIZE, MAX_FONT_SIZE))
                    }
                    "e" => {
                        let mut app_state = radio_app_state.write_channel(Channel::Global);
                        if *app_state.focused_view() == EditorView::FilesExplorer {
                            app_state.set_focused_view(EditorView::CodeEditor)
                        } else {
                            app_state.set_focused_view(EditorView::FilesExplorer)
                        }
                    }
                    _ => {}
                }
            } else if e.modifiers == Modifiers::CONTROL && ch.as_str() == "s" {
                let (focused_view, panel, active_tab) = radio_app_state.get_focused_data();

                if focused_view == EditorView::CodeEditor {
                    if let Some(active_tab) = active_tab {
                        let editor_data = radio_app_state.editor_mut_data(panel, active_tab);

                        if let Some((Some(file_path), rope, transport)) = editor_data {
                            spawn(async move {
                                let mut writer = transport
                                    .open(&file_path, OpenOptions::default().write(true))
                                    .await
                                    .unwrap();
                                for chunk in rope.chunks() {
                                    writer.write_all(chunk.as_bytes()).await.unwrap();
                                }
                                writer.flush().await.unwrap();
                                drop(writer);

                                let mut app_state = radio_app_state
                                    .write_channel(Channel::follow_tab(panel, active_tab));
                                let editor = app_state.try_editor_mut(panel, active_tab);
                                if let Some(editor) = editor {
                                    editor.mark_as_saved()
                                }
                            });
                        }
                    }
                }
            }
        }
        _ => {}
    };

    let onglobalmousedown = move |_| {
        if *radio_app_state.read().focused_view() == EditorView::Commander {
            let mut app_state = radio_app_state.write_channel(Channel::Global);
            app_state.set_focused_view_to_previous();
        }
    };

    let focused_view = radio_app_state.read().focused_view;
    let panels_len = radio_app_state.read().panels().len();
    let panes_width = 100.0 / panels_len as f32;

    rsx!(
        rect {
            font_size: "14",
            color: "white",
            background: "rgb(20, 20, 20)",
            width: "100%",
            height: "100%",
            onkeydown: onkeydown,
            onglobalmousedown: onglobalmousedown,
            if focused_view == EditorView::Commander {
                Commander {
                    onsubmit: onsubmitcommander,
                    commands: commands
                }
            }
            rect {
                height: "calc(100% - 35)",
                direction: "horizontal",
                EditorSidebar {}
                Divider {}
                if let Some(side_panel) = radio_app_state.read().side_panel {
                    Sidepanel {
                        match side_panel {
                            EditorSidePanel::FileExplorer => {
                                rsx!(
                                    FileExplorer {  }
                                )
                            }
                        }
                    }
                    Divider {}
                }
                rect {
                    width: "fill",
                    height: "fill",
                    direction: "horizontal",
                    {radio_app_state.read().panels().iter().enumerate().map(|(panel_index, _)| {
                        rsx!(
                            EditorPanel {
                                key: "{panel_index}",
                                panel_index: panel_index,
                                width: format!("{panes_width}%")
                            }
                        )
                    })}
                }
            }
            VerticalDivider {}
            StatusBar {
                lsp_statuses,
                focused_view
            }
        }
    )
}<|MERGE_RESOLUTION|>--- conflicted
+++ resolved
@@ -48,47 +48,29 @@
     let mut radio_app_state = use_radio::<AppState, Channel>(Channel::Global);
 
     // Load specified files and folders asynchronously
-<<<<<<< HEAD
     use_hook(move || {
         let args = consume_context::<Arc<Args>>();
         spawn(async move {
             for path in &args.paths {
                 // Files
                 if path.is_file() {
-                    let root_path = path.parent().unwrap_or(&path).to_path_buf();
+                    let root_path = path.parent().unwrap_or(path).to_path_buf();
                     let transport = radio_app_state.read().default_transport.clone();
 
-                    let content = transport.read_to_string(&path).await;
+                    let content = transport.read_to_string(path).await;
                     if let Ok(content) = content {
                         let mut app_state = radio_app_state.write();
-                        app_state.open_file(path.clone(), root_path, clipboard, content, transport);
-=======
-    use_hook({
-        to_owned![default_transport];
-        move || {
-            let args = consume_context::<Arc<Args>>();
-            spawn(async move {
-                for path in &args.paths {
-                    // Files
-                    if path.is_file() {
-                        let root_path = path.parent().unwrap_or(path).to_path_buf();
-                        let content = default_transport.read_to_string(path).await;
-                        if let Ok(content) = content {
-                            let mut app_state =
-                                radio_app_state.write_channel(Channel::FileExplorer);
-                            let font_size = app_state.font_size();
-                            let font_collection = app_state.font_collection.clone();
-                            app_state.open_file(
-                                path.clone(),
-                                root_path,
-                                clipboard,
-                                content,
-                                default_transport.clone(),
-                                font_size,
-                                &font_collection,
-                            );
-                        }
->>>>>>> 1cd90dad
+                        let font_size = app_state.font_size();
+                        let font_collection = app_state.font_collection.clone();
+                        app_state.open_file(
+                            path.clone(),
+                            root_path,
+                            clipboard,
+                            content,
+                            transport,
+                            font_size,
+                            &font_collection,
+                        );
                     }
                 }
                 // Folders

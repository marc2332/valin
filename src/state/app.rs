use std::{collections::HashMap, path::PathBuf, vec};

use dioxus_radio::prelude::{Radio, RadioChannel};
use dioxus_sdk::clipboard::UseClipboard;
use freya::prelude::Rope;
use skia_safe::{textlayout::FontCollection, FontMgr};
use tracing::info;

use crate::{
    fs::FSTransport,
    lsp::{create_lsp_client, LSPClient, LspConfig},
    settings::settings_path,
    LspStatusSender, TreeItem,
};

use super::{AppSettings, EditorData, EditorType, EditorView, Panel, PanelTab};

pub type RadioAppState = Radio<AppState, Channel>;

pub trait AppStateUtils {
    fn get_focused_data(&self) -> (EditorView, usize, Option<usize>);

    fn editor_mut_data(
        &self,
        panel: usize,
        editor_id: usize,
    ) -> Option<(Option<PathBuf>, Rope, FSTransport)>;
}

impl AppStateUtils for RadioAppState {
    fn get_focused_data(&self) -> (EditorView, usize, Option<usize>) {
        let app_state = self.read();
        (
            *app_state.focused_view(),
            app_state.focused_panel,
            app_state.panel(app_state.focused_panel).active_tab,
        )
    }

    fn editor_mut_data(
        &self,
        panel: usize,
        editor_id: usize,
    ) -> Option<(Option<PathBuf>, Rope, FSTransport)> {
        let app_state = self.read();
        let panel: &Panel = app_state.panel(panel);
        let editor = panel.tab(editor_id).as_text_editor();
        editor.map(|editor| {
            (
                editor.path().cloned(),
                editor.rope.clone(),
                editor.transport.clone(),
            )
        })
    }
}

#[derive(PartialEq, Eq, Debug, Clone)]
pub enum Channel {
    /// Affects global components
    Global,
    /// Affects all tabs
    AllTabs,
    /// Affects individual tab
    Tab {
        panel_index: usize,
        editor_index: usize,
    },
    /// Only affects the active tab
    ActiveTab,
    /// Affects the settings
    Settings,
    // Only affects the file explorer
    FileExplorer,
}

impl RadioChannel<AppState> for Channel {
    fn derive_channel(self, app_state: &AppState) -> Vec<Self> {
        match self {
            Self::AllTabs => {
                let mut channels = vec![self, Self::ActiveTab];
                channels.extend(
                    app_state
                        .panels
                        .iter()
                        .enumerate()
                        .flat_map(|(panel_index, panel)| {
                            panel
                                .tabs()
                                .iter()
                                .enumerate()
                                .map(move |(editor_index, _)| Self::Tab {
                                    panel_index,
                                    editor_index,
                                })
                        })
                        .collect::<Vec<Self>>(),
                );

                channels
            }
            Self::Tab {
                panel_index,
                editor_index,
            } => {
                let mut channels = vec![self];
                if app_state.focused_panel == panel_index {
                    let panel = app_state.panel(panel_index);
                    if let Some(active_tab) = panel.active_tab {
                        if active_tab == editor_index {
                            channels.push(Self::ActiveTab);
                        }
                    }
                }
                channels
            }
            Self::Settings => {
                let mut channels = vec![self];
                channels.extend(Channel::AllTabs.derive_channel(app_state));
                channels
            }
            _ => vec![self],
        }
    }
}

impl Channel {
    pub fn follow_tab(panel: usize, editor: usize) -> Self {
        Self::Tab {
            panel_index: panel,
            editor_index: editor,
        }
    }
}

#[derive(Clone, Default, PartialEq, Copy)]
pub enum EditorSidePanel {
    #[default]
    FileExplorer,
}

pub struct AppState {
    pub previous_focused_view: Option<EditorView>,
    pub focused_view: EditorView,
    pub focused_panel: usize,
    pub panels: Vec<Panel>,
    pub settings: AppSettings,
    pub language_servers: HashMap<String, LSPClient>,
    pub lsp_sender: LspStatusSender,
    pub side_panel: Option<EditorSidePanel>,
    pub file_explorer_folders: Vec<TreeItem>,
<<<<<<< HEAD
    pub default_transport: FSTransport,
}

impl AppState {
    pub fn new(lsp_sender: LspStatusSender, default_transport: FSTransport) -> Self {
=======
    pub font_collection: FontCollection,
}

impl AppState {
    pub fn new(lsp_sender: LspStatusSender) -> Self {
        let mut font_collection = FontCollection::new();
        font_collection.set_default_font_manager(FontMgr::default(), "Jetbrains Mono");

>>>>>>> 1cd90dad
        Self {
            previous_focused_view: None,
            focused_view: EditorView::default(),
            focused_panel: 0,
            panels: vec![Panel::new()],
            settings: AppSettings::load(),
            language_servers: HashMap::default(),
            lsp_sender,
            side_panel: Some(EditorSidePanel::default()),
            file_explorer_folders: Vec::new(),
<<<<<<< HEAD
            default_transport,
=======
            font_collection,
>>>>>>> 1cd90dad
        }
    }

    pub fn toggle_side_panel(&mut self, side_panel: EditorSidePanel) {
        if let Some(current_side_panel) = self.side_panel {
            if current_side_panel == side_panel {
                self.side_panel = None;
                return;
            }
        }

        self.side_panel = Some(side_panel);
    }

<<<<<<< HEAD
    pub fn set_fontsize(&mut self, fontsize: f32) {
        self.settings.editor.font_size = fontsize;
=======
    pub fn set_fontsize(&mut self, font_size: f32) {
        self.font_size = font_size;

        for panel in &mut self.panels {
            for tab in &mut panel.tabs {
                if let Some(editor) = tab.as_text_editor_mut() {
                    editor.measure_longest_line(font_size, &self.font_collection);
                }
            }
        }
>>>>>>> 1cd90dad
    }

    pub fn set_focused_view(&mut self, focused_view: EditorView) {
        self.previous_focused_view = Some(self.focused_view);

        self.focused_view = focused_view;
    }

    pub fn focused_view(&self) -> &EditorView {
        &self.focused_view
    }

    pub fn set_focused_view_to_previous(&mut self) {
        if let Some(previous_focused_view) = self.previous_focused_view {
            self.focused_view = previous_focused_view;
            self.previous_focused_view = None;
        }
    }

    pub fn font_size(&self) -> f32 {
        self.settings.editor.font_size
    }

    pub fn line_height(&self) -> f32 {
        self.settings.editor.line_height
    }

    pub fn focused_panel(&self) -> usize {
        self.focused_panel
    }

    pub fn push_tab(&mut self, tab: PanelTab, panel: usize, focus: bool) {
        let opened_tab = self.panels[panel]
            .tabs
            .iter()
            .enumerate()
            .find(|(_, t)| t.get_data().id == tab.get_data().id);

        if let Some((tab_index, _)) = opened_tab {
            if focus {
                self.focused_panel = panel;
                self.panels[panel].active_tab = Some(tab_index);
            }
        } else {
            self.panels[panel].tabs.push(tab);

            if focus {
                self.focused_panel = panel;
                self.panels[panel].active_tab = Some(self.panels[panel].tabs.len() - 1);
            }
        }

        info!(
            "Opened tab [panel={panel}] [tab={}]",
            self.panels[panel].tabs.len()
        );
    }

    pub fn close_tab(&mut self, panel: usize, tab: usize) {
        if let Some(active_tab) = self.panels[panel].active_tab {
            let prev_tab = tab > 0;
            let next_tab = self.panels[panel].tabs.get(tab + 1).is_some();
            if active_tab == tab {
                self.panels[panel].active_tab = if next_tab {
                    Some(tab)
                } else if prev_tab {
                    Some(tab - 1)
                } else {
                    None
                };
            } else if active_tab >= tab {
                self.panels[panel].active_tab = Some(active_tab - 1);
            }
        }

        info!(
            "Closed tab [panel={panel}] [tab={}]",
            self.panels[panel].tabs.len()
        );

        let mut panel_tab = self.panels[panel].tabs.remove(tab);

        // Notify the language server that a document was closed
        if let Some(text_editor) = panel_tab.as_text_editor_mut() {
            let language_id = text_editor.editor_type.language_id();
            let language_server_id = language_id.language_server();

            // Only if it ever hard LSP support
            if let Some(language_server_id) = language_server_id {
                let language_server = self.language_servers.get_mut(language_server_id);

                // And there was an actual language server running
                if let Some(language_server) = language_server {
                    let file_uri = text_editor.uri();
                    if let Some(file_uri) = file_uri {
                        language_server.close_file(file_uri);
                    }
                }
            }
        }
    }

    pub fn push_panel(&mut self, panel: Panel) {
        self.panels.push(panel);
    }

    pub fn panels(&self) -> &[Panel] {
        &self.panels
    }

    pub fn panel(&self, panel: usize) -> &Panel {
        &self.panels[panel]
    }

    pub fn panel_mut(&mut self, panel: usize) -> &mut Panel {
        &mut self.panels[panel]
    }

    pub fn set_focused_panel(&mut self, panel: usize) {
        self.focused_panel = panel;
    }

    pub fn close_panel(&mut self, panel: usize) {
        if self.panels.len() > 1 {
            self.panels.remove(panel);
            if self.focused_panel > 0 {
                self.focused_panel -= 1;
            }
        }
    }

    pub fn lsp(&self, lsp_config: &LspConfig) -> Option<&LSPClient> {
        self.language_servers.get(&lsp_config.language_server)
    }

    pub fn insert_lsp_client(&mut self, language_server: String, client: LSPClient) {
        self.language_servers.insert(language_server, client);
    }

    pub async fn get_or_create_lsp_client(
        mut radio: RadioAppState,
        lsp_config: &LspConfig,
    ) -> LSPClient {
        let server = radio.read().lsp(lsp_config).cloned();
        match server {
            Some(server) => server,
            None => {
                let lsp_sender = radio.read().lsp_sender.clone();
                let client = create_lsp_client(lsp_config.clone(), lsp_sender).await;
                radio
                    .write_channel(Channel::Global)
                    .insert_lsp_client(lsp_config.language_server.clone(), client.clone());
                client
            }
        }
    }

    pub fn editor(&self, panel: usize, editor_id: usize) -> &EditorData {
        self.panel(panel).tab(editor_id).as_text_editor().unwrap()
    }

    pub fn editor_mut(&mut self, panel: usize, editor_id: usize) -> &mut EditorData {
        self.panel_mut(panel)
            .tab_mut(editor_id)
            .as_text_editor_mut()
            .unwrap()
    }

    pub fn try_editor_mut(&mut self, panel: usize, editor_id: usize) -> Option<&mut EditorData> {
        self.panel_mut(panel)
            .tab_mut(editor_id)
            .as_text_editor_mut()
    }

    #[allow(clippy::too_many_arguments)]
    pub fn open_file(
        &mut self,
        path: PathBuf,
        root_path: PathBuf,
        clipboard: UseClipboard,
        content: String,
        transport: FSTransport,
        font_size: f32,
        font_collection: &FontCollection,
    ) {
        self.push_tab(
            PanelTab::TextEditor(EditorData::new(
                EditorType::FS { path, root_path },
                Rope::from(content),
                (0, 0),
                clipboard,
                transport,
                font_size,
                font_collection,
            )),
            self.focused_panel,
            true,
        );
    }

    pub fn open_folder(&mut self, item: TreeItem) {
        self.file_explorer_folders.push(item)
    }

    pub fn open_settings(&mut self, clipboard: UseClipboard) {
        self.open_file(
            settings_path().unwrap(),
            settings_path().unwrap(),
            clipboard,
            toml::to_string(&self.settings).unwrap(),
            self.default_transport.clone(),
        )
    }
}<|MERGE_RESOLUTION|>--- conflicted
+++ resolved
@@ -149,22 +149,15 @@
     pub lsp_sender: LspStatusSender,
     pub side_panel: Option<EditorSidePanel>,
     pub file_explorer_folders: Vec<TreeItem>,
-<<<<<<< HEAD
     pub default_transport: FSTransport,
+    pub font_collection: FontCollection,
 }
 
 impl AppState {
     pub fn new(lsp_sender: LspStatusSender, default_transport: FSTransport) -> Self {
-=======
-    pub font_collection: FontCollection,
-}
-
-impl AppState {
-    pub fn new(lsp_sender: LspStatusSender) -> Self {
         let mut font_collection = FontCollection::new();
         font_collection.set_default_font_manager(FontMgr::default(), "Jetbrains Mono");
 
->>>>>>> 1cd90dad
         Self {
             previous_focused_view: None,
             focused_view: EditorView::default(),
@@ -175,11 +168,8 @@
             lsp_sender,
             side_panel: Some(EditorSidePanel::default()),
             file_explorer_folders: Vec::new(),
-<<<<<<< HEAD
             default_transport,
-=======
             font_collection,
->>>>>>> 1cd90dad
         }
     }
 
@@ -194,12 +184,8 @@
         self.side_panel = Some(side_panel);
     }
 
-<<<<<<< HEAD
-    pub fn set_fontsize(&mut self, fontsize: f32) {
-        self.settings.editor.font_size = fontsize;
-=======
     pub fn set_fontsize(&mut self, font_size: f32) {
-        self.font_size = font_size;
+        self.settings.editor.font_size = font_size;
 
         for panel in &mut self.panels {
             for tab in &mut panel.tabs {
@@ -208,7 +194,6 @@
                 }
             }
         }
->>>>>>> 1cd90dad
     }
 
     pub fn set_focused_view(&mut self, focused_view: EditorView) {
@@ -420,6 +405,8 @@
             clipboard,
             toml::to_string(&self.settings).unwrap(),
             self.default_transport.clone(),
+            self.settings.editor.font_size,
+            &self.font_collection.clone(),
         )
     }
 }